from hummingbot.client.settings import (
    GLOBAL_CONFIG_PATH,
)
from hummingbot.user.user_balances import UserBalances
from hummingbot.core.utils.async_utils import safe_ensure_future
from hummingbot.client.config.global_config_map import global_config_map, LIMIT_GLOBAL_CONFIG
from hummingbot.client.config.config_helpers import (
    save_to_yml
)
from hummingbot.client.config.config_validators import validate_decimal, validate_exchange
from hummingbot.market.celo.celo_cli import CeloCLI
import pandas as pd
from decimal import Decimal
from typing import TYPE_CHECKING, Dict, Optional, List, Any

if TYPE_CHECKING:
    from hummingbot.client.hummingbot_application import HummingbotApplication

OPTIONS = [
    "limit",
    "paper"
]

OPTION_HELP = {
    "limit": "balance limit [exchange] [ASSET] [AMOUNT]",
    "paper": "balance paper [ASSET] [AMOUNT]"
}

OPTION_DESCRIPTION = {
    "limit": "Configure the asset limits for specified exchange",
    "paper": "Configure asset balances used in paper trading mode"
}

<<<<<<< HEAD
=======
LIMIT_GLOBAL_CONFIG = "balance_asset_limit"
PAPER_ACC_BALANCE_CONFIG = "paper_trade_account_balance"

>>>>>>> 3639273b

class BalanceCommand:
    def balance(self,
                option: str = None,
                args: List[str] = None
                ):
        self.app.clear_input()
        if option is None:
            safe_ensure_future(self.show_balances())

        elif option in OPTIONS:
            config_map = global_config_map
            file_path = GLOBAL_CONFIG_PATH
            if option == "limit":
                config_var = config_map[LIMIT_GLOBAL_CONFIG]
                if args is None or len(args) == 0:
                    safe_ensure_future(self.show_asset_limits())
                    return
                if len(args) != 3 or validate_exchange(args[0]) is not None or validate_decimal(args[2]) is not None:
                    self._notify("Error: Invalid command arguments")
                    self.notify_balance_limit_set()
                    return
                exchange = args[0]
                asset = args[1].upper()
                amount = float(args[2])
                exchange_limit_conf = config_var.value[exchange]
                if exchange_limit_conf is None:
                    config_var.value.update({asset: {}})
                self._notify(f"Limit for {asset} on {exchange} exchange set to {amount}")
                config_var.value[exchange].update({asset: amount})
                save_to_yml(file_path, config_map)

            elif option == "paper":
                config_var = config_map[PAPER_ACC_BALANCE_CONFIG]
                if args is None or len(args) == 0:
                    safe_ensure_future(self.show_paper_account_balance())
                    return
                if len(args) != 2 or validate_decimal(args[1]) is not None:
                    self._notify("Error: Invalid command arguments")
                    self.notify_balance_paper_set()
                    return
                asset = args[0].upper()
                amount = float(args[1])
                asset_config = [c for c in config_var.value if c[0] == asset]
                if asset_config:
                    asset_config[0][1] = amount
                else:
                    config_var.value.append([asset, amount])
                self._notify(f"Paper balance for {asset} token set to {amount}")
                save_to_yml(file_path, config_map)

    async def show_balances(self):
        self._notify("Updating balances, please wait...")
        all_ex_bals = await UserBalances.instance().all_balances_all_exchanges()
        all_ex_limits: Optional[Dict[str, Dict[str, str]]] = global_config_map[LIMIT_GLOBAL_CONFIG].value

        if all_ex_limits is None:
            all_ex_limits = {}

        for exchange, bals in all_ex_bals.items():
            self._notify(f"\n{exchange}:")
            df = await self.exchange_balances_df(bals, all_ex_limits.get(exchange, {}))
            if df.empty:
                self._notify("You have no balance on this exchange.")
            else:
                lines = ["    " + line for line in df.to_string(index=False).split("\n")]
                self._notify("\n".join(lines))

        celo_address = global_config_map["celo_address"].value
        if celo_address is not None:
            try:
                if not CeloCLI.unlocked:
                    await self.validate_n_connect_celo()
                df = await self.celo_balances_df()
                lines = ["    " + line for line in df.to_string(index=False).split("\n")]
                self._notify("\ncelo:")
                self._notify("\n".join(lines))
            except Exception as e:
                self._notify(f"\ncelo CLI Error: {str(e)}")

        eth_address = global_config_map["ethereum_wallet"].value
        if eth_address is not None:
            df = await self.ethereum_balances_df()
            lines = ["    " + line for line in df.to_string(index=False).split("\n")]
            self._notify("\nethereum:")
            self._notify("\n".join(lines))

    async def exchange_balances_df(self,  # type: HummingbotApplication
                                   exchange_balances: Dict[str, Decimal],
                                   exchange_limits: Dict[str, str]):
        rows = []
        for token, bal in exchange_balances.items():
            limit = Decimal(exchange_limits.get(token.upper(), 0)) if exchange_limits is not None else Decimal(0)
            if bal == Decimal(0) and limit == Decimal(0):
                continue
            token = token.upper()
            rows.append({"Asset": token.upper(),
                         "Amount": round(bal, 4),
                         "Limit": round(limit, 4) if limit > Decimal(0) else "-"})
        df = pd.DataFrame(data=rows, columns=["Asset", "Amount", "Limit"])
        df.sort_values(by=["Asset"], inplace=True)
        return df

    async def celo_balances_df(self,  # type: HummingbotApplication
                               ):
        rows = []
        bals = CeloCLI.balances()
        for token, bal in bals.items():
            rows.append({"asset": token.upper(), "amount": round(bal.total, 4)})
        df = pd.DataFrame(data=rows, columns=["asset", "amount"])
        df.sort_values(by=["asset"], inplace=True)
        return df

    async def ethereum_balances_df(self,  # type: HummingbotApplication
                                   ):
        rows = []
        bal = UserBalances.ethereum_balance()
        rows.append({"asset": "ETH", "amount": round(bal, 4)})
        df = pd.DataFrame(data=rows, columns=["asset", "amount"])
        df.sort_values(by=["asset"], inplace=True)
        return df

    async def asset_limits_df(self,
                              asset_limit_conf: Dict[str, str]):
        rows = []
        for token, amount in asset_limit_conf.items():
            rows.append({"Asset": token, "Limit": round(Decimal(amount), 4)})

        df = pd.DataFrame(data=rows, columns=["Asset", "Limit"])
        df.sort_values(by=["Asset"], inplace=True)
        return df

    async def show_asset_limits(self):
        config_var = global_config_map[LIMIT_GLOBAL_CONFIG]
        exchange_limit_conf: Dict[str, Dict[str, str]] = config_var.value

        if not any(list(exchange_limit_conf.values())):
            self._notify("You have not set any limits.")
            self.notify_balance_limit_set()
            return

        self._notify(f"Balance Limits per exchange...")

        for exchange, asset_limit_config in exchange_limit_conf.items():
            if asset_limit_config is None:
                continue

            self._notify(f"\n{exchange}")
            df = await self.asset_limits_df(asset_limit_config)
            if df.empty:
                self._notify("You have no limits on this exchange.")
            else:
                lines = ["    " + line for line in df.to_string(index=False).split("\n")]
                self._notify("\n".join(lines))
        self._notify("\n")
        return

    async def paper_acccount_balance_df(self, paper_balances: List[List[Any]]):
        rows = []
        for balance in paper_balances:
            rows.append({"Asset": balance[0], "Balance": round(Decimal(balance[1]), 4)})
        df = pd.DataFrame(data=rows, columns=["Asset", "Balance"])
        df.sort_values(by=["Asset"], inplace=True)
        return df

    def notify_balance_limit_set(self):
        self._notify("To set a balance limit (how much the bot can use): \n"
                     "    balance limit [EXCHANGE] [ASSET] [AMOUNT]\n"
                     "e.g. balance limit binance BTC 0.1")

    def notify_balance_paper_set(self):
        self._notify("To set a paper account balance: \n"
                     "    balance paper [ASSET] [AMOUNT]\n"
                     "e.g. balance paper BTC 0.1")

    async def show_paper_account_balance(self):
        paper_balances = global_config_map[PAPER_ACC_BALANCE_CONFIG].value
        if not paper_balances:
            self._notify("You have not set any paper account balance.")
            self.notify_balance_paper_set()
            return
        self._notify("Paper account balances:")
        df = await self.paper_acccount_balance_df(paper_balances)
        lines = ["    " + line for line in df.to_string(index=False).split("\n")]
        self._notify("\n".join(lines))
        self._notify("\n")
        return<|MERGE_RESOLUTION|>--- conflicted
+++ resolved
@@ -31,12 +31,8 @@
     "paper": "Configure asset balances used in paper trading mode"
 }
 
-<<<<<<< HEAD
-=======
 LIMIT_GLOBAL_CONFIG = "balance_asset_limit"
 PAPER_ACC_BALANCE_CONFIG = "paper_trade_account_balance"
-
->>>>>>> 3639273b
 
 class BalanceCommand:
     def balance(self,
