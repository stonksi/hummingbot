--- conflicted
+++ resolved
@@ -34,11 +34,7 @@
 from hummingbot.core.utils.async_utils import safe_ensure_future
 from hummingbot.client.config.config_crypt import (
     encrypt_n_save_config_value,
-<<<<<<< HEAD
     decrypt_config_value,
-=======
-    decrypt_config_value_from_file,
->>>>>>> b99da5e4
     get_encrypted_config_path,
     encrypted_config_file_exists
 )
@@ -231,12 +227,7 @@
                     if encrypted_config_file_exists(cvar):
                         password = in_memory_config_map.get("password").value
                         if password is not None:
-<<<<<<< HEAD
                             cvar.value = decrypt_config_value(cvar, password)
-=======
-                            cvar.value = decrypt_config_value_from_file(cvar, password)
->>>>>>> b99da5e4
-
                 if val_in_file is not None and not cvar.validate(val_in_file):
                     raise ValueError("Invalid value %s for config variable %s" % (val_in_file, cvar.key))
 
@@ -270,10 +261,6 @@
             data = yaml_parser.load(stream) or {}
             for key in cm:
                 cvar = cm.get(key)
-<<<<<<< HEAD
-=======
-                #todo: save secure config variable here
->>>>>>> b99da5e4
                 if cvar.is_secure:
                     if cvar.value is not None and not encrypted_config_file_exists(cvar):
                         from hummingbot.client.config.in_memory_config_map import in_memory_config_map
