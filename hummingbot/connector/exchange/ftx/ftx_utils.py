from typing import Optional, Tuple

from pydantic import Field, SecretStr

from hummingbot.client.config.config_data_types import BaseConnectorConfigMap, ClientFieldData

CENTRALIZED = True


EXAMPLE_PAIR = "BTC-USD"


DEFAULT_FEES = [0.02, 0.07]


def split_trading_pair(trading_pair: str) -> Optional[Tuple[str, str]]:
    try:
        m = trading_pair.split("/")
        return m[0], m[1]
    # Exceptions are now logged as warnings in trading pair fetcher
    except Exception:
        return None


def convert_from_exchange_trading_pair(exchange_trading_pair: str) -> Optional[str]:
    if split_trading_pair(exchange_trading_pair) is None:
        return None
    # Blocktane does not split BASEQUOTE (fthusd)
    base_asset, quote_asset = split_trading_pair(exchange_trading_pair)
    return f"{base_asset}-{quote_asset}".upper()


def convert_to_exchange_trading_pair(hb_trading_pair: str) -> str:
    return hb_trading_pair.replace("-", "/")


class FtxConfigMap(BaseConnectorConfigMap):
    connector: str = Field(default="ftx", client_data=None)
    ftx_api_key: SecretStr = Field(
        default=...,
        client_data=ClientFieldData(
            prompt=lambda cm: "Enter your FTX API key",
            is_secure=True,
            is_connect_key=True,
            prompt_on_new=True,
        )
    )
    ftx_secret_key: SecretStr = Field(
        default=...,
        client_data=ClientFieldData(
            prompt=lambda cm: "Enter your FTX API secret",
            is_secure=True,
            is_connect_key=True,
            prompt_on_new=True,
        )
    )
    ftx_subaccount_name: SecretStr = Field(
        default=...,
        client_data=ClientFieldData(
            prompt=lambda cm: "Enter your FTX subaccount name (if this is not a subaccount, leave blank)",
            is_secure=True,
            is_connect_key=True,
            prompt_on_new=True,
        )
    )

<<<<<<< HEAD
=======
    class Config:
        title = "ftx"

>>>>>>> 4991a300

KEYS = FtxConfigMap.construct()<|MERGE_RESOLUTION|>--- conflicted
+++ resolved
@@ -64,11 +64,8 @@
         )
     )
 
-<<<<<<< HEAD
-=======
     class Config:
         title = "ftx"
 
->>>>>>> 4991a300
 
 KEYS = FtxConfigMap.construct()