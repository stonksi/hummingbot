--- conflicted
+++ resolved
@@ -547,7 +547,7 @@
 
     def get_next_funding_timestamp(self):
         # On Binance Futures, Funding occurs every 8 hours at 00:00 UTC; 08:00 UTC and 16:00
-        int_ts = int(time.time())
+        int_ts = int(self.current_timestamp)
         eight_hours = 8 * 60 * 60
         mod = int_ts % eight_hours
         return int(int_ts - mod + eight_hours)
@@ -783,29 +783,6 @@
                 )
                 await self._sleep(0.5)
 
-<<<<<<< HEAD
-    def get_funding_info(self, trading_pair: str) -> Optional[FundingInfo]:
-        """
-        Retrieves the Funding Info for the specified trading pair.
-        Note: This function should NOT be called when the connector is not yet ready.
-        :param: trading_pair: The specified trading pair.
-        """
-        if trading_pair in self._order_book_tracker.data_source.funding_info:
-            return self._order_book_tracker.data_source.funding_info[trading_pair]
-        else:
-            self.logger().error(f"Funding Info for {trading_pair} not found. Proceeding to fetch using REST API.")
-            safe_ensure_future(self._order_book_tracker.data_source.get_funding_info(trading_pair))
-            return None
-
-    def get_next_funding_timestamp(self):
-        # On Binance Futures, Funding occurs every 8 hours at 00:00 UTC; 08:00 UTC and 16:00
-        int_ts = int(self.current_timestamp)
-        eight_hours = 8 * 60 * 60
-        mod = int_ts % eight_hours
-        return float(int_ts - mod + eight_hours)
-
-=======
->>>>>>> ebdde34a
     async def _fetch_funding_payment(self, trading_pair: str) -> bool:
         """
         Fetches the funding settlement details of all the active trading pairs and processes the responses.
@@ -1124,9 +1101,6 @@
 
         return self._position_mode
 
-    async def _sleep(self, delay: float):
-        await asyncio.sleep(delay)
-
     # ORDER PLACE AND CANCEL EXECUTIONS ---
     async def __create_order(
         self,
@@ -1322,7 +1296,6 @@
                                       f"Error: {error_response}")
                 return await response.json()
             except Exception as e:
-<<<<<<< HEAD
                 self.logger().error(f"Error fetching {path}", exc_info=True)
                 self.logger().warning(f"{e}")
                 raise e
@@ -1349,16 +1322,4 @@
         return response["serverTime"]
 
     async def _sleep(self, delay: float):
-        await asyncio.sleep(delay)
-=======
-                if "Timestamp for this request" in str(e):
-                    self.logger().warning("Got Binance timestamp error. "
-                                          "Going to force update Binance server time offset...")
-                    binance_time = BinanceTime.get_instance()
-                    binance_time.clear_time_offset_ms_samples()
-                    await binance_time.schedule_update_server_time_offset()
-                else:
-                    self.logger().error(f"Error fetching {path}", exc_info=True)
-                    self.logger().warning(f"{e}")
-                raise e
->>>>>>> ebdde34a
+        await asyncio.sleep(delay)