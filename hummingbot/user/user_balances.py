--- conflicted
+++ resolved
@@ -5,11 +5,8 @@
 from hummingbot.market.kucoin.kucoin_market import KucoinMarket
 from hummingbot.market.liquid.liquid_market import LiquidMarket
 from hummingbot.market.kraken.kraken_market import KrakenMarket
-<<<<<<< HEAD
 from hummingbot.market.eterbase.eterbase_market import EterbaseMarket
-=======
 from hummingbot.market.loopring.loopring_market import LoopringMarket
->>>>>>> 33ac6666
 from hummingbot.core.utils.market_mid_price import get_mid_price
 from hummingbot.client.settings import EXCHANGES, DEXES
 from hummingbot.client.config.security import Security
@@ -41,14 +38,11 @@
             market = LiquidMarket(api_details[0], api_details[1])
         elif exchange == "kraken":
             market = KrakenMarket(api_details[0], api_details[1])
-<<<<<<< HEAD
         elif exchange == "eterbase":
             market = EterbaseMarket(api_details[0], api_details[1], api_details[2])
-
-=======
         elif exchange == "loopring":
             market = LoopringMarket(api_details[0], api_details[1], api_details[2], api_details[3])
->>>>>>> 33ac6666
+
         return market
 
     # return error message if the _update_balances fails
