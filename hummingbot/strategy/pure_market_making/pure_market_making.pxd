# distutils: language=c++

from libc.stdint cimport int64_t

from hummingbot.strategy.strategy_base cimport StrategyBase


cdef class PureMarketMakingStrategy(StrategyBase):
    cdef:
        object _market_info

        object _bid_spread
        object _ask_spread
        object _minimum_spread
        object _order_amount
        bint _order_amount_use_quote
        int _order_levels
        int _buy_levels
        int _sell_levels
        object _order_level_spread
        object _order_level_amount
        double _order_refresh_time
        double _max_order_age
        object _order_refresh_tolerance_pct
        bint _use_cancel_all
        double _filled_order_delay
        bint _inventory_skew_enabled
        object _inventory_target_base_pct
        object _inventory_range_multiplier
        bint _hanging_orders_enabled
        object _hanging_orders_tracker
        bint _order_optimization_enabled
        object _ask_order_optimization_depth
        object _bid_order_optimization_depth
        bint _order_optimization_failsafe_enabled
        object _inventory_max_available_quote_balance
        bint _add_transaction_costs_to_orders
        object _asset_price_delegate
        object _inventory_cost_price_delegate
        object _price_type
        bint _take_if_crossed
        object _price_ceiling
        object _price_floor
        bint _ping_pong_enabled
        list _ping_pong_warning_lines
        bint _hb_app_notification
        object _order_override

        double _cancel_timestamp
        double _create_timestamp
        object _limit_order_type
        bint _all_markets_ready
        int _filled_buys_balance
        int _filled_sells_balance
        double _last_timestamp
        double _status_report_interval
        int64_t _logging_options
        object _last_own_trade_price
<<<<<<< HEAD
        bint _should_wait_order_cancel_confirmation
=======
        list _hanging_orders_to_recreate
        bint _apply_quote_logic
>>>>>>> 20300b29

    cdef object c_get_mid_price(self)
    cdef object c_create_base_proposal(self)
    cdef tuple c_get_adjusted_available_balance(self, list orders)
    cdef c_apply_order_levels_modifiers(self, object proposal)
    cdef c_apply_price_band(self, object proposal)
    cdef c_apply_ping_pong(self, object proposal)
    cdef c_apply_order_price_modifiers(self, object proposal)
    cdef c_apply_order_size_modifiers(self, object proposal)
    cdef c_apply_inventory_skew(self, object proposal)
    cdef c_apply_budget_constraint(self, object proposal)

    cdef c_filter_out_takers(self, object proposal)
    cdef c_apply_order_optimization(self, object proposal)
    cdef c_apply_add_transaction_costs(self, object proposal)
    cdef bint c_is_within_tolerance(self, list current_prices, list proposal_prices)
    cdef c_cancel_active_orders(self, object proposal)
    cdef c_cancel_orders_below_min_spread(self)
    cdef c_cancel_active_orders_on_max_age_limit(self)
    cdef bint c_to_create_orders(self, object proposal)
    cdef c_execute_orders_proposal(self, object proposal)
    cdef set_timers(self)<|MERGE_RESOLUTION|>--- conflicted
+++ resolved
@@ -56,12 +56,9 @@
         double _status_report_interval
         int64_t _logging_options
         object _last_own_trade_price
-<<<<<<< HEAD
+        #list _hanging_orders_to_recreate
+        bint _apply_quote_logic
         bint _should_wait_order_cancel_confirmation
-=======
-        list _hanging_orders_to_recreate
-        bint _apply_quote_logic
->>>>>>> 20300b29
 
     cdef object c_get_mid_price(self)
     cdef object c_create_base_proposal(self)
