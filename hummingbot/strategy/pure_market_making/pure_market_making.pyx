--- conflicted
+++ resolved
@@ -622,23 +622,7 @@
             ExchangeBase market = self._market_info.market
             list buys = []
             list sells = []
-<<<<<<< HEAD
-
-        for level in range(0, self._buy_levels):
-            price = self.get_price() * (Decimal("1") - self._bid_spread - (level * self._order_level_spread))
-            price = market.c_quantize_order_price(self.trading_pair, price)
-            size = self._order_amount + (self._order_level_amount * level)
-            size = market.c_quantize_order_amount(self.trading_pair, size)
-            if size > 0:
-                buys.append(PriceSize(price, size))
-        for level in range(0, self._sell_levels):
-            price = self.get_price() * (Decimal("1") + self._ask_spread + (level * self._order_level_spread))
-            price = market.c_quantize_order_price(self.trading_pair, price)
-            size = self._order_amount + (self._order_level_amount * level)
-            size = market.c_quantize_order_amount(self.trading_pair, size)
-            if size > 0:
-                sells.append(PriceSize(price, size))
-=======
+
         # first to check if any advanced users provide an order override array. In this case, the orders will be
         # generated per orverride array, otherwise the order will be generated according to buy/sell/order spread/amounts
         # specificed by users through client interface
@@ -675,7 +659,6 @@
                 size = market.c_quantize_order_amount(self.trading_pair, size)
                 if size > 0:
                     sells.append(PriceSize(price, size))
->>>>>>> eaf766da
 
         return Proposal(buys, sells)
 
