from decimal import Decimal
import logging
import pandas as pd
from typing import (
    List)

from hummingbot.core.clock cimport Clock
from hummingbot.core.event.events import MarketEvent, AccountEvent
from hummingbot.core.event.event_listener cimport EventListener
from hummingbot.core.network_iterator import NetworkStatus
from hummingbot.strategy.market_trading_pair_tuple import MarketTradingPairTuple
from hummingbot.core.time_iterator cimport TimeIterator
from hummingbot.connector.connector_base cimport ConnectorBase
from hummingbot.core.data_type.trade import Trade
from hummingbot.core.event.events import OrderFilledEvent
from hummingbot.core.data_type.common import OrderType, PositionAction
from hummingbot.strategy.order_tracker import OrderTracker
from hummingbot.connector.derivative_base import DerivativeBase

NaN = float("nan")
s_decimal_nan = Decimal("NaN")
s_decimal_0 = Decimal("0")

# <editor-fold desc="+ Event listeners">
cdef class BaseStrategyEventListener(EventListener):
    cdef:
        StrategyBase _owner

    def __init__(self, StrategyBase owner):
        super().__init__()
        self._owner = owner


cdef class BuyOrderCompletedListener(BaseStrategyEventListener):
    cdef c_call(self, object arg):
        self._owner.c_did_complete_buy_order(arg)
        self._owner.c_did_complete_buy_order_tracker(arg)


cdef class SellOrderCompletedListener(BaseStrategyEventListener):
    cdef c_call(self, object arg):
        self._owner.c_did_complete_sell_order(arg)
        self._owner.c_did_complete_sell_order_tracker(arg)


cdef class FundingPaymentCompletedListener(BaseStrategyEventListener):
    cdef c_call(self, object arg):
        self._owner.c_did_complete_funding_payment(arg)


cdef class PositionModeChangeSuccessListener(BaseStrategyEventListener):
    cdef c_call(self, object arg):
        self._owner.c_did_change_position_mode_succeed(arg)

cdef class PositionModeChangeFailureListener(BaseStrategyEventListener):
    cdef c_call(self, object arg):
        self._owner.c_did_change_position_mode_fail(arg)

cdef class OrderFilledListener(BaseStrategyEventListener):
    cdef c_call(self, object arg):
        self._owner.c_did_fill_order(arg)


cdef class OrderFailedListener(BaseStrategyEventListener):
    cdef c_call(self, object arg):
        self._owner.c_did_fail_order(arg)
        self._owner.c_did_fail_order_tracker(arg)


cdef class OrderCancelledListener(BaseStrategyEventListener):
    cdef c_call(self, object arg):
        self._owner.c_did_cancel_order(arg)
        self._owner.c_did_cancel_order_tracker(arg)


cdef class OrderExpiredListener(BaseStrategyEventListener):
    cdef c_call(self, object arg):
        self._owner.c_did_expire_order(arg)
        self._owner.c_did_expire_order_tracker(arg)


cdef class BuyOrderCreatedListener(BaseStrategyEventListener):
    cdef c_call(self, object arg):
        self._owner.c_did_create_buy_order(arg)


cdef class SellOrderCreatedListener(BaseStrategyEventListener):
    cdef c_call(self, object arg):
        self._owner.c_did_create_sell_order(arg)

cdef class RangePositionLiquidityAddedListener(BaseStrategyEventListener):
    cdef c_call(self, object arg):
        self._owner.c_did_add_liquidity(arg)

cdef class RangePositionLiquidityRemovedListener(BaseStrategyEventListener):
    cdef c_call(self, object arg):
        self._owner.c_did_remove_liquidity(arg)

cdef class RangePositionUpdateListener(BaseStrategyEventListener):
    cdef c_call(self, object arg):
        self._owner.c_did_update_lp_order(arg)

cdef class RangePositionUpdateFailureListener(BaseStrategyEventListener):
    cdef c_call(self, object arg):
        self._owner.c_did_fail_lp_update(arg)

cdef class RangePositionFeeCollectedListener(BaseStrategyEventListener):
    cdef c_call(self, object arg):
        self._owner.c_did_collect_fee(arg)

cdef class RangePositionClosedListener(BaseStrategyEventListener):
    cdef c_call(self, object arg):
        self._owner.c_did_close_position(arg)
# </editor-fold>


cdef class StrategyBase(TimeIterator):
    BUY_ORDER_COMPLETED_EVENT_TAG = MarketEvent.BuyOrderCompleted.value
    SELL_ORDER_COMPLETED_EVENT_TAG = MarketEvent.SellOrderCompleted.value
    FUNDING_PAYMENT_COMPLETED_EVENT_TAG = MarketEvent.FundingPaymentCompleted.value
    POSITION_MODE_CHANGE_SUCCEEDED_EVENT_TAG = AccountEvent.PositionModeChangeSucceeded.value
    POSITION_MODE_CHANGE_FAILED_EVENT_TAG = AccountEvent.PositionModeChangeFailed.value
    ORDER_FILLED_EVENT_TAG = MarketEvent.OrderFilled.value
    ORDER_CANCELED_EVENT_TAG = MarketEvent.OrderCancelled.value
    ORDER_EXPIRED_EVENT_TAG = MarketEvent.OrderExpired.value
    ORDER_FAILURE_EVENT_TAG = MarketEvent.OrderFailure.value
    BUY_ORDER_CREATED_EVENT_TAG = MarketEvent.BuyOrderCreated.value
    SELL_ORDER_CREATED_EVENT_TAG = MarketEvent.SellOrderCreated.value
    RANGE_POSITION_LIQUIDITY_ADDED_EVENT_TAG = MarketEvent.RangePositionLiquidityAdded.value
    RANGE_POSITION_LIQUIDITY_REMOVED_EVENT_TAG = MarketEvent.RangePositionLiquidityRemoved.value
    RANGE_POSITION_UPDATE_EVENT_TAG = MarketEvent.RangePositionUpdate.value
    RANGE_POSITION_UPDATE_FAILURE_EVENT_TAG = MarketEvent.RangePositionUpdateFailure.value
    RANGE_POSITION_FEE_COLLECTED_EVENT_TAG = MarketEvent.RangePositionFeeCollected.value
    RANGE_POSITION_CLOSED_EVENT_TAG = MarketEvent.RangePositionClosed.value


    @classmethod
    def logger(cls) -> logging.Logger:
        raise NotImplementedError

    def __init__(self):
        super().__init__()
        self._sb_markets = set()
        self._sb_create_buy_order_listener = BuyOrderCreatedListener(self)
        self._sb_create_sell_order_listener = SellOrderCreatedListener(self)
        self._sb_fill_order_listener = OrderFilledListener(self)
        self._sb_fail_order_listener = OrderFailedListener(self)
        self._sb_cancel_order_listener = OrderCancelledListener(self)
        self._sb_expire_order_listener = OrderExpiredListener(self)
        self._sb_complete_buy_order_listener = BuyOrderCompletedListener(self)
        self._sb_complete_sell_order_listener = SellOrderCompletedListener(self)
        self._sb_complete_funding_payment_listener = FundingPaymentCompletedListener(self)
        self._sb_position_mode_change_success_listener = PositionModeChangeSuccessListener(self)
        self._sb_position_mode_change_failure_listener = PositionModeChangeFailureListener(self)
        self._sb_range_position_liquidity_added_listener = RangePositionLiquidityAddedListener(self)
        self._sb_range_position_liquidity_removed_listener = RangePositionLiquidityRemovedListener(self)
        self._sb_range_position_update_listener = RangePositionUpdateListener(self)
        self._sb_range_position_update_failure_listener = RangePositionUpdateFailureListener(self)
        self._sb_range_position_fee_collected_listener = RangePositionFeeCollectedListener(self)
        self._sb_range_position_closed_listener = RangePositionClosedListener(self)

        self._sb_delegate_lock = False

        self._sb_order_tracker = OrderTracker()

    def init_params(self, *args, **kwargs):
        """
        Assigns strategy parameters, this function must be called directly after init.
        The reason for this is to make the parameters discoverable through introspect (this is not possible on init of
        a Cython class).
        """
        raise NotImplementedError

    @property
    def active_markets(self) -> List[ConnectorBase]:
        return list(self._sb_markets)

    @property
    def order_tracker(self) -> OrderTracker:
        return self._sb_order_tracker

    def format_status(self):
        raise NotImplementedError

    def log_with_clock(self, log_level: int, msg: str, **kwargs):
        clock_timestamp = pd.Timestamp(self._current_timestamp, unit="s", tz="UTC")
        clock_str = clock_timestamp.strftime('%Y-%m-%d %X.%f')
        self.logger().log(log_level, f"{msg} [clock={clock_str[:-4]}]", **kwargs)

    @property
    def trades(self) -> List[Trade]:
        """
        Returns a list of all completed trades from the market.
        The trades are taken from the market event logs.
        """
        def event_to_trade(order_filled_event: OrderFilledEvent, market_name: str):
            return Trade(order_filled_event.trading_pair,
                         order_filled_event.trade_type,
                         order_filled_event.price,
                         order_filled_event.amount,
                         order_filled_event.order_type,
                         market_name,
                         order_filled_event.timestamp,
                         order_filled_event.trade_fee)
        past_trades = []
        for market in self.active_markets:
            event_logs = market.event_logs
            order_filled_events = list(filter(lambda e: isinstance(e, OrderFilledEvent), event_logs))
            past_trades += list(map(lambda ofe: event_to_trade(ofe, market.display_name), order_filled_events))

        return sorted(past_trades, key=lambda x: x.timestamp)

    def market_status_data_frame(self, market_trading_pair_tuples: List[MarketTradingPairTuple]) -> pd.DataFrame:
        cdef:
            ConnectorBase market
            str trading_pair
            str base_asset
            str quote_asset
            object bid_price
            object ask_price
            list markets_data = []
            list markets_columns = ["Exchange", "Market", "Best Bid Price", "Best Ask Price", "Mid Price"]
        try:
            for market_trading_pair_tuple in market_trading_pair_tuples:
                market, trading_pair, base_asset, quote_asset = market_trading_pair_tuple
                bid_price = market.get_price(trading_pair, False)
                ask_price = market.get_price(trading_pair, True)
                mid_price = (bid_price + ask_price)/2
                markets_data.append([
                    market.display_name,
                    trading_pair,
                    float(bid_price),
                    float(ask_price),
                    float(mid_price)
                ])
            return pd.DataFrame(data=markets_data, columns=markets_columns)

        except Exception:
            self.logger().error("Error formatting market stats.", exc_info=True)

    def wallet_balance_data_frame(self, market_trading_pair_tuples: List[MarketTradingPairTuple]) -> pd.DataFrame:
        cdef:
            ConnectorBase market
            str base_asset
            str quote_asset
            double base_balance
            double quote_balance
            double base_asset_conversion_rate
            double quote_asset_conversion_rate
            list assets_data = []
            list assets_columns = ["Exchange", "Asset", "Total Balance", "Available Balance"]
        try:
            for market_trading_pair_tuple in market_trading_pair_tuples:
                market, trading_pair, base_asset, quote_asset = market_trading_pair_tuple
                base_balance = float(market.get_balance(base_asset))
                quote_balance = float(market.get_balance(quote_asset))
                available_base_balance = float(market.get_available_balance(base_asset))
                available_quote_balance = float(market.get_available_balance(quote_asset))
                assets_data.extend([
                    [market.display_name, base_asset, base_balance, available_base_balance],
                    [market.display_name, quote_asset, quote_balance, available_quote_balance]
                ])

            return pd.DataFrame(data=assets_data, columns=assets_columns)

        except Exception:
            self.logger().error("Error formatting wallet balance stats.", exc_info=True)

    def balance_warning(self, market_trading_pair_tuples: List[MarketTradingPairTuple]) -> List[str]:
        cdef:
            double base_balance
            double quote_balance
            list warning_lines = []
        # Add warning lines on null balances.
        # TO-DO: $Use min order size logic to replace the hard-coded 0.0001 value for each asset.
        for market_trading_pair_tuple in market_trading_pair_tuples:
            base_balance = market_trading_pair_tuple.market.get_balance(market_trading_pair_tuple.base_asset)
            quote_balance = market_trading_pair_tuple.market.get_balance(market_trading_pair_tuple.quote_asset)
            if base_balance <= Decimal("0.0001") and not isinstance(market_trading_pair_tuple.market, DerivativeBase):
                warning_lines.append(f"  {market_trading_pair_tuple.market.name} market "
                                     f"{market_trading_pair_tuple.base_asset} balance is too low. Cannot place order.")
            if quote_balance <= Decimal("0.0001"):
                warning_lines.append(f"  {market_trading_pair_tuple.market.name} market "
                                     f"{market_trading_pair_tuple.quote_asset} balance is too low. Cannot place order.")
        return warning_lines

    def network_warning(self, market_trading_pair_tuples: List[MarketTradingPairTuple]) -> List[str]:
        cdef:
            list warning_lines = []
            str trading_pairs
        if not all([market_trading_pair_tuple.market.network_status is NetworkStatus.CONNECTED for
                    market_trading_pair_tuple in market_trading_pair_tuples]):
            trading_pairs = " // ".join([market_trading_pair_tuple.trading_pair for market_trading_pair_tuple in market_trading_pair_tuples])
            warning_lines.extend([
                f"  Markets are offline for the {trading_pairs} pair. Continued trading "
                f"with these markets may be dangerous.",
                ""
            ])
        return warning_lines

    cdef c_start(self, Clock clock, double timestamp):
        TimeIterator.c_start(self, clock, timestamp)
        self._sb_order_tracker.c_start(clock, timestamp)

    cdef c_tick(self, double timestamp):
        TimeIterator.c_tick(self, timestamp)
        self._sb_order_tracker.c_tick(timestamp)

    cdef c_stop(self, Clock clock):
        TimeIterator.c_stop(self, clock)
        self._sb_order_tracker.c_stop(clock)
        self.c_remove_markets(list(self._sb_markets))

    cdef c_add_markets(self, list markets):
        cdef:
            ConnectorBase typed_market

        for market in markets:
            typed_market = market
            typed_market.c_add_listener(self.BUY_ORDER_CREATED_EVENT_TAG, self._sb_create_buy_order_listener)
            typed_market.c_add_listener(self.SELL_ORDER_CREATED_EVENT_TAG, self._sb_create_sell_order_listener)
            typed_market.c_add_listener(self.ORDER_FILLED_EVENT_TAG, self._sb_fill_order_listener)
            typed_market.c_add_listener(self.ORDER_FAILURE_EVENT_TAG, self._sb_fail_order_listener)
            typed_market.c_add_listener(self.ORDER_CANCELED_EVENT_TAG, self._sb_cancel_order_listener)
            typed_market.c_add_listener(self.ORDER_EXPIRED_EVENT_TAG, self._sb_expire_order_listener)
            typed_market.c_add_listener(self.BUY_ORDER_COMPLETED_EVENT_TAG, self._sb_complete_buy_order_listener)
            typed_market.c_add_listener(self.SELL_ORDER_COMPLETED_EVENT_TAG, self._sb_complete_sell_order_listener)
            typed_market.c_add_listener(self.FUNDING_PAYMENT_COMPLETED_EVENT_TAG, self._sb_complete_funding_payment_listener)
            typed_market.c_add_listener(self.POSITION_MODE_CHANGE_SUCCEEDED_EVENT_TAG, self._sb_position_mode_change_success_listener)
            typed_market.c_add_listener(self.POSITION_MODE_CHANGE_FAILED_EVENT_TAG, self._sb_position_mode_change_failure_listener)
            typed_market.c_add_listener(self.RANGE_POSITION_LIQUIDITY_ADDED_EVENT_TAG, self._sb_range_position_liquidity_added_listener)
            typed_market.c_add_listener(self.RANGE_POSITION_LIQUIDITY_REMOVED_EVENT_TAG, self._sb_range_position_liquidity_removed_listener)
            typed_market.c_add_listener(self.RANGE_POSITION_UPDATE_EVENT_TAG, self._sb_range_position_update_listener)
            typed_market.c_add_listener(self.RANGE_POSITION_UPDATE_FAILURE_EVENT_TAG, self._sb_range_position_update_failure_listener)
            typed_market.c_add_listener(self.RANGE_POSITION_FEE_COLLECTED_EVENT_TAG, self._sb_range_position_fee_collected_listener)
            typed_market.c_add_listener(self.RANGE_POSITION_CLOSED_EVENT_TAG, self._sb_range_position_closed_listener)
            self._sb_markets.add(typed_market)

    def add_markets(self, markets: List[ConnectorBase]):
        self.c_add_markets(markets)

    cdef c_remove_markets(self, list markets):
        cdef:
            ConnectorBase typed_market

        for market in markets:
            typed_market = market
            if typed_market not in self._sb_markets:
                continue
            typed_market.c_remove_listener(self.BUY_ORDER_CREATED_EVENT_TAG, self._sb_create_buy_order_listener)
            typed_market.c_remove_listener(self.SELL_ORDER_CREATED_EVENT_TAG, self._sb_create_sell_order_listener)
            typed_market.c_remove_listener(self.ORDER_FILLED_EVENT_TAG, self._sb_fill_order_listener)
            typed_market.c_remove_listener(self.ORDER_FAILURE_EVENT_TAG, self._sb_fail_order_listener)
            typed_market.c_remove_listener(self.ORDER_CANCELED_EVENT_TAG, self._sb_cancel_order_listener)
            typed_market.c_remove_listener(self.ORDER_EXPIRED_EVENT_TAG, self._sb_expire_order_listener)
            typed_market.c_remove_listener(self.BUY_ORDER_COMPLETED_EVENT_TAG, self._sb_complete_buy_order_listener)
            typed_market.c_remove_listener(self.SELL_ORDER_COMPLETED_EVENT_TAG, self._sb_complete_sell_order_listener)
            typed_market.c_remove_listener(self.FUNDING_PAYMENT_COMPLETED_EVENT_TAG, self._sb_complete_funding_payment_listener)
            typed_market.c_remove_listener(self.POSITION_MODE_CHANGE_SUCCEEDED_EVENT_TAG, self._sb_position_mode_change_success_listener)
            typed_market.c_remove_listener(self.POSITION_MODE_CHANGE_FAILED_EVENT_TAG, self._sb_position_mode_change_failure_listener)
            typed_market.c_remove_listener(self.RANGE_POSITION_LIQUIDITY_ADDED_EVENT_TAG, self._sb_range_position_liquidity_added_listener)
            typed_market.c_remove_listener(self.RANGE_POSITION_LIQUIDITY_REMOVED_EVENT_TAG, self._sb_range_position_liquidity_removed_listener)
            typed_market.c_remove_listener(self.RANGE_POSITION_UPDATE_EVENT_TAG, self._sb_range_position_update_listener)
            typed_market.c_remove_listener(self.RANGE_POSITION_UPDATE_FAILURE_EVENT_TAG, self._sb_range_position_update_failure_listener)
            typed_market.c_remove_listener(self.RANGE_POSITION_FEE_COLLECTED_EVENT_TAG, self._sb_range_position_fee_collected_listener)
            typed_market.c_remove_listener(self.RANGE_POSITION_CLOSED_EVENT_TAG, self._sb_range_position_closed_listener)
            self._sb_markets.remove(typed_market)

    def remove_markets(self, markets: List[ConnectorBase]):
        self.c_remove_markets(markets)

    cdef object c_sum_flat_fees(self, str quote_asset, list flat_fees):

        """
        Converts flat fees to quote token and sums up all flat fees
        """
        cdef:
            object total_flat_fees = s_decimal_0

        for flat_fee_currency, flat_fee_amount in flat_fees:
            if flat_fee_currency == quote_asset:
                total_flat_fees += flat_fee_amount
            else:
                # if the flat fee currency asset does not match quote asset, raise exception for now
                # as we don't support different token conversion atm.
                raise Exception("Flat fee in other token than quote asset is not supported.")
        return total_flat_fees

    def cum_flat_fees(self, quote_asset: str, flat_fees: List):
        return self.c_sum_flat_fees(quote_asset, flat_fees)

    # <editor-fold desc="+ Market event interfaces">
    # ----------------------------------------------------------------------------------------------------------
    cdef c_did_create_buy_order(self, object order_created_event):
        """
        In the case of asynchronous order creation on the exchange's server, this event is NOT triggered
        upon submission of the order request to the server - it is only triggered once the server has sent
        the acknowledgment that the order is successfully created.
        """
        pass

    cdef c_did_create_sell_order(self, object order_created_event):
        """
        In the case of asynchronous order creation on the exchange's server, this event is NOT triggered
        upon submission of the order request to the server - it is only triggered once the server has sent
        the acknowledgment that the order is successfully created.
        """
        pass

    cdef c_did_fill_order(self, object order_filled_event):
        pass

    cdef c_did_fail_order(self, object order_failed_event):
        pass

    cdef c_did_cancel_order(self, object cancelled_event):
        pass

    cdef c_did_expire_order(self, object expired_event):
        pass

    cdef c_did_complete_buy_order(self, object order_completed_event):
        pass

    cdef c_did_complete_sell_order(self, object order_completed_event):
        pass

    cdef c_did_complete_funding_payment(self, object funding_payment_completed_event):
        pass

    cdef c_did_change_position_mode_succeed(self, object position_mode_changed_event):
        pass

    cdef c_did_change_position_mode_fail(self, object position_mode_changed_event):
        pass

    cdef c_did_add_liquidity(self, object add_liquidity_event):
        pass

    cdef c_did_remove_liquidity(self, object remove_liquidity_event):
        pass

    cdef c_did_update_lp_order(self, object update_lp_event):
        pass

    cdef c_did_fail_lp_update(self, object fail_lp_update_event):
        pass

    cdef c_did_collect_fee(self, object collect_fee_event):
        pass

    cdef c_did_close_position(self, object closed_event):
        pass
    # ----------------------------------------------------------------------------------------------------------
    # </editor-fold>

    # <editor-fold desc="+ Order tracking event handlers">
    # ----------------------------------------------------------------------------------------------------------
    cdef c_did_fail_order_tracker(self, object order_failed_event):
        cdef:
            str order_id = order_failed_event.order_id
            object order_type = order_failed_event.order_type
            object market_pair = self._sb_order_tracker.c_get_market_pair_from_order_id(order_id)

        if order_type.is_limit_type():
            self.c_stop_tracking_limit_order(market_pair, order_id)
        elif order_type == OrderType.MARKET:
            self.c_stop_tracking_market_order(market_pair, order_id)

    cdef c_did_cancel_order_tracker(self, object order_cancelled_event):
        cdef:
            str order_id = order_cancelled_event.order_id
            object market_pair = self._sb_order_tracker.c_get_market_pair_from_order_id(order_id)

        self.c_stop_tracking_limit_order(market_pair, order_id)

    cdef c_did_expire_order_tracker(self, object order_expired_event):
        self.c_did_cancel_order_tracker(order_expired_event)

    cdef c_did_complete_buy_order_tracker(self, object order_completed_event):
        cdef:
            str order_id = order_completed_event.order_id
            object market_pair = self._sb_order_tracker.c_get_market_pair_from_order_id(order_id)
            object order_type = order_completed_event.order_type

        if market_pair is not None:
            if order_type.is_limit_type():
                self.c_stop_tracking_limit_order(market_pair, order_id)
            elif order_type == OrderType.MARKET:
                self.c_stop_tracking_market_order(market_pair, order_id)

    cdef c_did_complete_sell_order_tracker(self, object order_completed_event):
        self.c_did_complete_buy_order_tracker(order_completed_event)

    # ----------------------------------------------------------------------------------------------------------
    # </editor-fold>

    # <editor-fold desc="+ Creating and canceling orders">
    # ----------------------------------------------------------------------------------------------------------

    def buy_with_specific_market(self, market_trading_pair_tuple, amount,
                                 order_type=OrderType.MARKET,
                                 price=s_decimal_nan,
                                 expiration_seconds=NaN,
                                 position_action=PositionAction.OPEN):
        return self.c_buy_with_specific_market(market_trading_pair_tuple, amount,
                                               order_type,
                                               price,
                                               expiration_seconds,
                                               position_action)

    cdef str c_buy_with_specific_market(self, object market_trading_pair_tuple, object amount,
                                        object order_type=OrderType.MARKET,
                                        object price=s_decimal_nan,
                                        double expiration_seconds=NaN,
                                        position_action=PositionAction.OPEN):
        if self._sb_delegate_lock:
            raise RuntimeError("Delegates are not allowed to execute orders directly.")

        if not (isinstance(amount, Decimal) and isinstance(price, Decimal)):
            raise TypeError("price and amount must be Decimal objects.")

        cdef:
            kwargs = {"expiration_ts": self._current_timestamp + expiration_seconds,
                      "position_action": position_action}
            ConnectorBase market = market_trading_pair_tuple.market

        if market not in self._sb_markets:
            raise ValueError(f"Market object for buy order is not in the whitelisted markets set.")

        cdef:
            str order_id = market.c_buy(market_trading_pair_tuple.trading_pair,
                                        amount=amount,
                                        order_type=order_type,
                                        price=price,
                                        kwargs=kwargs)

        # Start order tracking
        if order_type.is_limit_type():
            self.c_start_tracking_limit_order(market_trading_pair_tuple, order_id, True, price, amount)
        elif order_type == OrderType.MARKET:
            self.c_start_tracking_market_order(market_trading_pair_tuple, order_id, True, amount)

        return order_id

    def sell_with_specific_market(self, market_trading_pair_tuple, amount,
                                  order_type=OrderType.MARKET,
                                  price=s_decimal_nan,
                                  expiration_seconds=NaN,
                                  position_action=PositionAction.OPEN):
        return self.c_sell_with_specific_market(market_trading_pair_tuple, amount,
                                                order_type,
                                                price,
                                                expiration_seconds,
                                                position_action)

    cdef str c_sell_with_specific_market(self, object market_trading_pair_tuple, object amount,
                                         object order_type=OrderType.MARKET,
                                         object price=s_decimal_nan,
                                         double expiration_seconds=NaN,
                                         position_action=PositionAction.OPEN):
        if self._sb_delegate_lock:
            raise RuntimeError("Delegates are not allowed to execute orders directly.")

        if not (isinstance(amount, Decimal) and isinstance(price, Decimal)):
            raise TypeError("price and amount must be Decimal objects.")

        cdef:
            kwargs = {"expiration_ts": self._current_timestamp + expiration_seconds,
                      "position_action": position_action}
            ConnectorBase market = market_trading_pair_tuple.market

        if market not in self._sb_markets:
            raise ValueError(f"Market object for sell order is not in the whitelisted markets set.")

        cdef:
            str order_id = market.c_sell(market_trading_pair_tuple.trading_pair, amount,
                                         order_type=order_type, price=price, kwargs=kwargs)

        # Start order tracking
        if order_type.is_limit_type():
            self.c_start_tracking_limit_order(market_trading_pair_tuple, order_id, False, price, amount)
        elif order_type == OrderType.MARKET:
            self.c_start_tracking_market_order(market_trading_pair_tuple, order_id, False, amount)

        return order_id

    cdef c_cancel_order(self, object market_trading_pair_tuple, str order_id):
        cdef:
            ConnectorBase market = market_trading_pair_tuple.market

        if self._sb_order_tracker.c_check_and_track_cancel(order_id):
            #self.log_with_clock(
            #    logging.INFO,
            #    f"({market_trading_pair_tuple.trading_pair}) Canceling the limit order {order_id}."
            #)
            market.c_cancel(market_trading_pair_tuple.trading_pair, order_id)

    def cancel_order(self, market_trading_pair_tuple: MarketTradingPairTuple, order_id: str):
        self.c_cancel_order(market_trading_pair_tuple, order_id)
    
    cdef c_cancel_all_orders(self, object market_trading_pair_tuple):
        cdef:
            ConnectorBase market = market_trading_pair_tuple.market

        market.c_cancel_all_orders(market_trading_pair_tuple.trading_pair)

    def cancel_all_orders(self, market_trading_pair_tuple: MarketTradingPairTuple):
        self.c_cancel_all_orders(market_trading_pair_tuple)
    # ----------------------------------------------------------------------------------------------------------
    # </editor-fold>

    # <editor-fold desc="+ Order tracking entry points">
    # The following exposed tracking functions are meant to allow extending order tracking behavior in strategy
    # classes.
    # ----------------------------------------------------------------------------------------------------------
    cdef c_start_tracking_limit_order(self, object market_pair, str order_id, bint is_buy, object price,
                                      object quantity):
        self._sb_order_tracker.c_start_tracking_limit_order(market_pair, order_id, is_buy, price, quantity)

    def start_tracking_limit_order(self, market_pair: MarketTradingPairTuple, order_id: str, is_buy: bool, price: Decimal,
                                   quantity: Decimal):

        self.c_start_tracking_limit_order(market_pair, order_id, is_buy, price, quantity)

    cdef c_stop_tracking_limit_order(self, object market_pair, str order_id):
        self._sb_order_tracker.c_stop_tracking_limit_order(market_pair, order_id)

    def stop_tracking_limit_order(self, market_pair: MarketTradingPairTuple, order_id: str):
        self.c_stop_tracking_limit_order(market_pair, order_id)

    cdef c_start_tracking_market_order(self, object market_pair, str order_id, bint is_buy, object quantity):
        self._sb_order_tracker.c_start_tracking_market_order(market_pair, order_id, is_buy, quantity)

    def start_tracking_market_order(self, market_pair: MarketTradingPairTuple, order_id: str, is_buy: bool, quantity: Decimal):
        self.c_start_tracking_market_order(market_pair, order_id, is_buy, quantity)

    cdef c_stop_tracking_market_order(self, object market_pair, str order_id):
        self._sb_order_tracker.c_stop_tracking_market_order(market_pair, order_id)

    def stop_tracking_market_order(self, market_pair: MarketTradingPairTuple, order_id: str):
        self.c_stop_tracking_market_order(market_pair, order_id)

    cdef c_track_restored_orders(self, object market_pair):
        cdef:
            list limit_orders = market_pair.market.limit_orders
            list restored_order_ids = []

        for order in limit_orders:
            restored_order_ids.append(order.client_order_id)
            self.c_start_tracking_limit_order(market_pair,
                                              order.client_order_id,
                                              order.is_buy,
                                              order.price,
                                              order.quantity)
        return restored_order_ids

    def track_restored_orders(self, market_pair: MarketTradingPairTuple):
        return self.c_track_restored_orders(market_pair)

    def notify_hb_app(self, msg: str):
        """
        Method called to display message on the Output Panel(upper left)
        :param msg: The message to be notified
        """
        from hummingbot.client.hummingbot_application import HummingbotApplication
        HummingbotApplication.main_application().notify(msg)

    def notify_hb_app_with_timestamp(self, msg: str):
        """
        Method called to display message on the Output Panel(upper left)
        This implementation adds the timestamp as the first element of the notification
        :param msg: The message to be notified
        """
        timestamp = pd.Timestamp.fromtimestamp(self._current_timestamp)
<<<<<<< HEAD
        ts_str = timestamp.strftime('%Y-%m-%d %X.%f')
        self.notify_hb_app(f"({ts_str[:-4]}) {msg}")

=======
        self.notify_hb_app(f"({timestamp}) {msg}")
>>>>>>> d31cf962
    # ----------------------------------------------------------------------------------------------------------
    # </editor-fold><|MERGE_RESOLUTION|>--- conflicted
+++ resolved
@@ -673,12 +673,8 @@
         :param msg: The message to be notified
         """
         timestamp = pd.Timestamp.fromtimestamp(self._current_timestamp)
-<<<<<<< HEAD
+        #self.notify_hb_app(f"({timestamp}) {msg}")
         ts_str = timestamp.strftime('%Y-%m-%d %X.%f')
         self.notify_hb_app(f"({ts_str[:-4]}) {msg}")
-
-=======
-        self.notify_hb_app(f"({timestamp}) {msg}")
->>>>>>> d31cf962
     # ----------------------------------------------------------------------------------------------------------
     # </editor-fold>